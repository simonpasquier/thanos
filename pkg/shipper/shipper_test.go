--- conflicted
+++ resolved
@@ -9,6 +9,7 @@
 	"math/rand"
 	"os"
 	"path"
+	"sort"
 	"testing"
 
 	"github.com/go-kit/kit/log"
@@ -122,24 +123,12 @@
 		},
 	}))
 
-<<<<<<< HEAD
-	var ids []ulid.ULID
-	shipper := New(nil, nil, dir, nil, nil, metadata.TestSource)
-	if err := shipper.iterBlockMetas(func(m *metadata.Meta) error {
-		ids = append(ids, m.ULID)
-		return nil
-	}); err != nil {
-		testutil.Ok(t, err)
-	}
-	testutil.Equals(t, []ulid.ULID{id1, id3, id2}, ids)
-=======
 	shipper := New(nil, nil, dir, nil, nil, metadata.TestSource, false)
 	metas, err := shipper.blockMetasFromOldest()
 	testutil.Ok(t, err)
 	testutil.Equals(t, sort.SliceIsSorted(metas, func(i, j int) bool {
 		return metas[i].BlockMeta.MinTime < metas[j].BlockMeta.MinTime
 	}), true)
->>>>>>> a2edf6ef
 }
 
 func BenchmarkIterBlockMetas(b *testing.B) {
